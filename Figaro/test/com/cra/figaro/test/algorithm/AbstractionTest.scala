/*
 * AbstractionTest.scala 
 * Abstraction tests.
 * 
 * Created By:      Avi Pfeffer (apfeffer@cra.com)
 * Creation Date:   Jan 1, 2009
 * 
 * Copyright 2013 Avrom J. Pfeffer and Charles River Analytics, Inc.
 * See http://www.cra.com or email figaro@cra.com for information.
 * 
 * See http://www.github.com/p2t2/figaro for a copy of the software license.
 */

package com.cra.figaro.test.algorithm

import org.scalatest.Matchers
import org.scalatest.WordSpec
import com.cra.figaro.algorithm._
import com.cra.figaro.algorithm.factored._
import com.cra.figaro.algorithm.lazyfactored._
import com.cra.figaro.language._
import com.cra.figaro.library.atomic.continuous._
import com.cra.figaro.library.compound._

class AbstractionTest extends WordSpec with Matchers {
  "A regular discretization" should {
    "select to an ordered range with the specified number of elements in which the bins " +
      "are of equal size" in {
        Universe.createNew()
        val inputs = List(0.2, 0.6, 0.3, 0.4, 0.8)
        val points = AbstractionScheme.regularDiscretization.select(inputs, 3).toList
        points.length should equal(3)
        points(0) should be(0.3 +- 0.00000001)
        points(1) should be(0.5 +- 0.00000001)
        points(2) should be(0.7 +- 0.00000001)
      }
  }

  "A Double element when adding abstraction pragmas without providing an explicit abstraction scheme" should {
    "have a pragma after adding it" in {
      Universe.createNew()
      val u = Uniform(0.0, 1.0)
      val a = Abstraction[Double](10)
      u.addPragma(a)
      assert(u.pragmas contains a)
    }

    "have an added pragma's abstraction scheme be discretization" in {
      Universe.createNew()
      val u = Uniform(0.0, 1.0)
      val a = Abstraction[Double](10)
      u.addPragma(a)
      assert(a.scheme == AbstractionScheme.regularDiscretization)
    }

    "have fromPragmas return the most recently added abstraction" in {
      Universe.createNew()
      val u = Uniform(0.0, 1.0)
      val a1 = Abstraction[Double](10)
      val a2 = Abstraction[Double](5)
      u.addPragma(a1)
      u.addPragma(a2)
      u.addPragma(new Pragma[Double] {})
      Abstraction.fromPragmas(u.pragmas) should equal(Some(a2))
    }

    "have fromPragmas return None if no abstractions have been added" in {
      Universe.createNew()
      val u = Uniform(0.0, 1.0)
      u.addPragma(new Pragma[Double] {})
      Abstraction.fromPragmas(u.pragmas) should equal(None)
    }
  }

  "Computing the values of an abstract element" when {
    "given an atomic element using a regular discretization scheme" should {
      "produce an sequence of the correct size of uniformly distributed values" in {
        Universe.createNew()
        val u = Uniform(0.0, 1.0)
        u.addPragma(Abstraction(100)(AbstractionScheme.RegularDiscretization))
        val v = Values()(u).toList.sorted
        v.length should equal(100)
<<<<<<< HEAD
        //v.sorted should equal(v)
        v(0) should be(0.005 plusOrMinus 0.005)
        v(99) should be(0.995 plusOrMinus 0.005)
=======
        v.sorted should equal(v)
        v(0) should be(0.005 +- 0.005)
        v(99) should be(0.995 +- 0.005)
>>>>>>> 709df588
        val diff = v(1) - v(0)
        for { i <- 2 to 99 } { v(i) - v(i - 1) should be(diff +- 0.0000001) }
      }
    }

    "given a chain whose results are atomic elements using a regular discretization scheme" should {
      "produce a sequence ranging from the minimum to maximum of all the results" in {
        Universe.createNew()
        def f(d: Double) = {
          val u = Uniform(d, d + 1)
          u.addPragma(Abstraction(100)(AbstractionScheme.RegularDiscretization))
          u
        }
        val c = Chain(Select(0.5 -> 0.0, 0.5 -> 3.0), f)
        c.addPragma(Abstraction(20)(AbstractionScheme.RegularDiscretization))
<<<<<<< HEAD
        val v = Values()(c).toList.sorted
        v.head should be(0.1 plusOrMinus 0.02)
        v.last should be(3.9 plusOrMinus 0.02)
=======
        val v = Values()(c)
        v.head should be(0.1 +- 0.02)
        v.last should be(3.9 +- 0.02)
>>>>>>> 709df588
      }
    }

    "given an Apply2 whose arguments are atomic elements using a regular discretization scheme" should {
      "produce a sequence ranging from the minimum to maximum of all the results" in {
        Universe.createNew()
        val u = Uniform(0.0, 2.0)
        u.addPragma(Abstraction(200)(AbstractionScheme.RegularDiscretization))
        val a = Apply(u, u, ((d1: Double, d2: Double) => d1 * d2))
        a.addPragma(Abstraction(20)(AbstractionScheme.RegularDiscretization))
<<<<<<< HEAD
        val v = Values()(a).toList.sorted
        v.head should be(0.1 plusOrMinus 0.05)
        v.last should be(3.9 plusOrMinus 0.05)
=======
        val v = Values()(a)
        v.head should be(0.1 +- 0.05)
        v.last should be(3.9 +- 0.05)
>>>>>>> 709df588
      }
    }
  }

  "Creating a list of factors for an abstract element" when {
    "given an atomic argument using a regular discretization scheme" should {
      "produce a single factor whose rows correspond to the discrete values with their associated densities" in {
        Universe.createNew()
        val max = 2.0
        val numBins = 20
        val uniform = Uniform(0.0, max)
        uniform.addPragma(Abstraction(numBins)(AbstractionScheme.RegularDiscretization))
        Values()(uniform)
        val factors = ProbFactor.make(uniform)
        factors.size should equal(1)
        val factor = factors(0)
        val variable = Variable(uniform)
        factor.variables should equal(List(variable))
        val allIndices = factor.allIndices
        allIndices.size should equal(numBins)
        for { indices <- allIndices } {
          factor.get(indices) should be(1.0 / max +- 0.000001) // constant density of Uniform(0, max)
        }
      }
    }

    "given an apply of one argument using a regular discretization scheme" should {
      "produce a single factor mapping the argument to the discretized result" in {
        Universe.createNew()
        val max = 2.0
        val numBinsUniform = 20
        val numBinsApply = 10
        val uniform = Uniform(0.0, max)
        uniform.addPragma(Abstraction(numBinsUniform)(AbstractionScheme.RegularDiscretization))
        val apply = Apply(uniform, (d: Double) => d * d)
        apply.addPragma(Abstraction(numBinsApply)(AbstractionScheme.RegularDiscretization))
        Values()(apply)
        val factors = ProbFactor.make(apply)
        factors.size should equal(1)
        val factor = factors(0)
        val uniformVariable = Variable(uniform)
        val applyVariable = Variable(apply)
        factor.variables should equal(List(uniformVariable, applyVariable))
        factor.allIndices.size should equal(numBinsUniform * numBinsApply)
        val uniformValues: List[Double] = uniformVariable.range.map(_.value)
        val applyValues: List[Double] = applyVariable.range.map(_.value)
        def check(uniformValue: Double, applyValue: Double): Boolean = {
          val resultValue = uniformValue * uniformValue
          def minDiff: Double =
            (Double.MaxValue /: applyValues)((d1: Double, d2: Double) => d1 min math.abs(resultValue - d2))
          math.abs(resultValue - applyValue) <= minDiff
        }
        for {
          i <- 0 until numBinsUniform
          j <- 0 until numBinsApply
        } {
          if (check(uniformValues(i), applyValues(j))) { factor.get(List(i, j)) should equal(1.0) }
          else { factor.get(List(i, j)) should equal(0.0) }
        }
      }
    }

    "given an apply of two arguments using a regular discretization scheme" should {
      "produce a single factor mapping the arguments to the discretized result" in {
        Universe.createNew()
        val max = 2.0
        val numBinsUniform = 5
        val numBinsApply = 10
        val uniform1 = Uniform(0.0, max)
        uniform1.addPragma(Abstraction(numBinsUniform)(AbstractionScheme.RegularDiscretization))
        val uniform2 = Uniform(0.0, max)
        uniform2.addPragma(Abstraction(numBinsUniform)(AbstractionScheme.RegularDiscretization))
        val apply = Apply(uniform1, uniform2, (d1: Double, d2: Double) => d1 * d2)
        apply.addPragma(Abstraction(numBinsApply)(AbstractionScheme.RegularDiscretization))
        Values()(apply)
        val factors = ProbFactor.make(apply)
        factors.size should equal(1)
        val factor = factors(0)
        val uniform1Variable = Variable(uniform1)
        val uniform2Variable = Variable(uniform2)
        val applyVariable = Variable(apply)
        factor.variables should equal(List(uniform1Variable, uniform2Variable, applyVariable))
        factor.allIndices.size should equal(numBinsUniform * numBinsUniform * numBinsApply)
        val uniform1Values: List[Double] = uniform1Variable.range.map(_.value)
        val uniform2Values: List[Double] = uniform2Variable.range.map(_.value)
        val applyValues: List[Double] = applyVariable.range.map(_.value)
        def check(uniform1Value: Double, uniform2Value: Double, applyValue: Double): Boolean = {
          val resultValue = uniform1Value * uniform2Value
          def minDiff: Double =
            (Double.MaxValue /: applyValues)((d1: Double, d2: Double) => d1 min math.abs(resultValue - d2))
          math.abs(resultValue - applyValue) <= minDiff
        }
        for {
          i <- 0 until numBinsUniform
          j <- 0 until numBinsUniform
          k <- 0 until numBinsApply
        } {
          if (check(uniform1Values(i), uniform2Values(j), applyValues(k))) {
            factor.get(List(i, j, k)) should equal(1.0)
          } else { factor.get(List(i, j, k)) should equal(0.0) }
        }
      }
    }

    "given an apply of three arguments using a regular discretization scheme" should {
      "produce a single factor mapping the arguments to the discretized result" in {
        Universe.createNew()
        val max = 2.0
        val numBinsUniform = 5
        val numBinsApply = 10
        val uniform1 = Uniform(0.0, max)
        uniform1.addPragma(Abstraction(numBinsUniform)(AbstractionScheme.RegularDiscretization))
        val uniform2 = Uniform(0.0, max)
        uniform2.addPragma(Abstraction(numBinsUniform)(AbstractionScheme.RegularDiscretization))
        val uniform3 = Uniform(0.0, max)
        uniform3.addPragma(Abstraction(numBinsUniform)(AbstractionScheme.RegularDiscretization))
        val apply = Apply(uniform1, uniform2, uniform3, (d1: Double, d2: Double, d3: Double) => d1 * d2 * d3)
        apply.addPragma(Abstraction(numBinsApply)(AbstractionScheme.RegularDiscretization))
        Values()(apply)
        val factors = ProbFactor.make(apply)
        factors.size should equal(1)
        val factor = factors(0)
        val uniform1Variable = Variable(uniform1)
        val uniform2Variable = Variable(uniform2)
        val uniform3Variable = Variable(uniform3)
        val applyVariable = Variable(apply)
        factor.variables should equal(List(uniform1Variable, uniform2Variable, uniform3Variable, applyVariable))
        factor.allIndices.size should equal(numBinsUniform * numBinsUniform * numBinsUniform * numBinsApply)
        val uniform1Values: List[Double] = uniform1Variable.range.map(_.value)
        val uniform2Values: List[Double] = uniform2Variable.range.map(_.value)
        val uniform3Values: List[Double] = uniform3Variable.range.map(_.value)
        val applyValues: List[Double] = applyVariable.range.map(_.value)
        def check(uniform1Value: Double, uniform2Value: Double, uniform3Value: Double, applyValue: Double): Boolean = {
          val resultValue = uniform1Value * uniform2Value * uniform3Value
          def minDiff: Double =
            (Double.MaxValue /: applyValues)((d1: Double, d2: Double) => d1 min math.abs(resultValue - d2))
          math.abs(resultValue - applyValue) <= minDiff
        }
        for {
          i <- 0 until numBinsUniform
          j <- 0 until numBinsUniform
          k <- 0 until numBinsUniform
          l <- 0 until numBinsApply
        } {
          if (check(uniform1Values(i), uniform2Values(j), uniform3Values(k), applyValues(l))) {
            factor.get(List(i, j, k, l)) should equal(1.0)
          } else { factor.get(List(i, j, k, l)) should equal(0.0) }
        }
      }
    }

    "given a chain using a regular discretization scheme" should {
      "produce a list of conditional selector factors mapping the argument to the discretized result" in {
        Universe.createNew()
        val numBinsUniform = 3
        val numBinsChain = 4
        val flip = Flip(0.5)
        val uniform1 = Uniform(0.0, 1.0)
        val uniform2 = Uniform(1.0, 2.0)
        uniform1.addPragma(Abstraction(numBinsUniform)(AbstractionScheme.RegularDiscretization))
        uniform2.addPragma(Abstraction(numBinsUniform)(AbstractionScheme.RegularDiscretization))
        val chain = Chain(flip, (b: Boolean) => if (b) uniform1; else uniform2)
        chain.addPragma(Abstraction(numBinsChain)(AbstractionScheme.RegularDiscretization))
        Values()(chain)
        val factors = ProbFactor.make(chain)
        factors.size should equal(2) // 2 for the conditional selectors
        val List(factor1, factor2) = factors
        val flipVariable = Variable(flip)
        val uniform1Variable = Variable(uniform1)
        val uniform2Variable = Variable(uniform2)
        val chainVariable = Variable(chain)
        factor1.variables should equal(List(flipVariable, chainVariable, uniform1Variable))
        factor1.allIndices.size should equal(2 * numBinsChain * numBinsUniform)
        factor2.allIndices.size should equal(2 * numBinsChain * numBinsUniform)
        val flipValues: List[Boolean] = flipVariable.range.map(_.value)
        val uniform1Values: List[Double] = uniform1Variable.range.map(_.value)
        val uniform2Values: List[Double] = uniform2Variable.range.map(_.value)
        val chainValues: List[Double] = chainVariable.range.map(_.value)
        def closest(chainValue: Double, uniformValue: Double): Boolean = {
          def minDiff: Double =
            (Double.MaxValue /: chainValues)((d1: Double, d2: Double) => d1 min math.abs(uniformValue - d2))
          math.abs(uniformValue - chainValue) <= minDiff
        }
        def check1(flipValue: Boolean, chainValue: Double, uniformValue: Double): Boolean =
          !flipValue || closest(chainValue, uniformValue)
        def check2(flipValue: Boolean, chainValue: Double, uniformValue: Double): Boolean =
          flipValue || closest(chainValue, uniformValue)
        for {
          i <- 0 to 1
          j <- 0 until numBinsChain
          k <- 0 until numBinsUniform
        } {
          if (check1(flipValues(i), chainValues(j), uniform1Values(k))) { factor1.get(List(i, j, k)) should equal(1.0) }
          else { factor1.get(List(i, j, k)) should equal(0.0) }
        }
        for {
          i <- 0 to 1
          j <- 0 until numBinsChain
          k <- 0 until numBinsUniform
        } {
          if (check2(flipValues(i), chainValues(j), uniform2Values(k))) { factor2.get(List(i, j, k)) should equal(1.0) }
          else { factor2.get(List(i, j, k)) should equal(0.0) }
        }
      }
    }
  }

  "Running variable elimination on a model with multiple discretized elements" should {
    "produce the correct answer" in {
      Universe.createNew()
      val flip = Flip(0.5)
      val uniform1 = Uniform(0.0, 1.0)
      val uniform2 = Uniform(1.0, 2.0)
      val chain = If(flip, uniform1, uniform2)
      val apply = Apply(chain, (d: Double) => d + 1.0)
      apply.addConstraint((d: Double) => d)
      uniform1.addPragma(Abstraction(10))
      uniform2.addPragma(Abstraction(10))
      chain.addPragma(Abstraction(10))
      apply.addPragma(Abstraction(10))
      val ve = VariableElimination(flip)
      ve.start()
      /*
       * Probability computation:
       * Undiscretized:
       * Uniform1 will result in (1,2) with expected weight 1.5.
       * Uniform2 will result in (2,3) with expected weight 2.5.
       * Therefore flip should be around 0.4 for true.
       */
      ve.probability(flip, (b: Boolean) => b) should be(0.4 +- 0.02)
    }
  }
}
<|MERGE_RESOLUTION|>--- conflicted
+++ resolved
@@ -80,15 +80,10 @@
         u.addPragma(Abstraction(100)(AbstractionScheme.RegularDiscretization))
         val v = Values()(u).toList.sorted
         v.length should equal(100)
-<<<<<<< HEAD
-        //v.sorted should equal(v)
-        v(0) should be(0.005 plusOrMinus 0.005)
-        v(99) should be(0.995 plusOrMinus 0.005)
-=======
+
         v.sorted should equal(v)
         v(0) should be(0.005 +- 0.005)
         v(99) should be(0.995 +- 0.005)
->>>>>>> 709df588
         val diff = v(1) - v(0)
         for { i <- 2 to 99 } { v(i) - v(i - 1) should be(diff +- 0.0000001) }
       }
@@ -104,15 +99,10 @@
         }
         val c = Chain(Select(0.5 -> 0.0, 0.5 -> 3.0), f)
         c.addPragma(Abstraction(20)(AbstractionScheme.RegularDiscretization))
-<<<<<<< HEAD
+
         val v = Values()(c).toList.sorted
-        v.head should be(0.1 plusOrMinus 0.02)
-        v.last should be(3.9 plusOrMinus 0.02)
-=======
-        val v = Values()(c)
         v.head should be(0.1 +- 0.02)
         v.last should be(3.9 +- 0.02)
->>>>>>> 709df588
       }
     }
 
@@ -123,15 +113,10 @@
         u.addPragma(Abstraction(200)(AbstractionScheme.RegularDiscretization))
         val a = Apply(u, u, ((d1: Double, d2: Double) => d1 * d2))
         a.addPragma(Abstraction(20)(AbstractionScheme.RegularDiscretization))
-<<<<<<< HEAD
+
         val v = Values()(a).toList.sorted
-        v.head should be(0.1 plusOrMinus 0.05)
-        v.last should be(3.9 plusOrMinus 0.05)
-=======
-        val v = Values()(a)
         v.head should be(0.1 +- 0.05)
         v.last should be(3.9 +- 0.05)
->>>>>>> 709df588
       }
     }
   }
