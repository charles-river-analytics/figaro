/*
 * ExpandTest.scala 
 * Expansion tests.
 * 
 * Created By:      Avi Pfeffer (apfeffer@cra.com)
 * Creation Date:   Jan 1, 2009
 * 
 * Copyright 2013 Avrom J. Pfeffer and Charles River Analytics, Inc.
 * See http://www.cra.com or email figaro@cra.com for information.
 * 
 * See http://www.github.com/p2t2/figaro for a copy of the software license.
 */

package com.cra.figaro.test.algorithm

import org.scalatest.Matchers
import org.scalatest.WordSpec
import com.cra.figaro.algorithm._
import com.cra.figaro.language._

<<<<<<< HEAD
class ExpandTest extends WordSpec with ShouldMatchers {
  /* OBSOLETE: Need to replace it with tests of getMap lazily growing
=======
class ExpandTest extends WordSpec with Matchers {
>>>>>>> 709df588
  "After calling Expand.expand" should {
    "have all the result elements of a chain's function applied to its arguments be active" in {
      Universe.createNew()
      val c = CachingChain(Flip(0.2), (b: Boolean) => Constant(b))
      Expand()
      assert(Universe.universe.activeElements exists (isConstant(_, false)))
      assert(Universe.universe.activeElements exists (isConstant(_, true)))
    }

    "have all intermediate elements created by applying a chain's function be active" in {
      Universe.createNew()
      def f(b: Boolean) = Apply(Constant(b), (b: Boolean) => b)
      val c = CachingChain(Flip(0.2), f)
      Expand(Integer.MAX_VALUE)
      assert(Universe.universe.activeElements exists (isConstant(_, false)))
      assert(Universe.universe.activeElements exists (isConstant(_, true)))
    }

    "have elements recursively created a chain created by a chain be active" in {
      Universe.createNew()
      def f(d: Double) = CachingChain(Flip(d), (b: Boolean) => if (b) Constant(1); else Constant(2))
      val c = CachingChain(Constant(0.5), f)
      Expand(Integer.MAX_VALUE)
      assert(Universe.universe.activeElements exists (isConstant(_, 1)))
      assert(Universe.universe.activeElements exists (isConstant(_, 2)))
    }

    "associate a top-level chain with a map from its argument values to their associated result elements" in {
      Universe.createNew()
      val c = CachingChain(Flip(0.2), (b: Boolean) => Constant(b))
      Expand(Integer.MAX_VALUE)
      assert(hasBooleanConstantMap(c, false, true))
    }

    "associate a recursively defined chain with a map from its argument values " +
      "to their associated result elements" in {
        Universe.createNew()
        def f(d: Double) = CachingChain(Flip(d), (b: Boolean) => if (b) Constant(1); else Constant(2))
        val c = CachingChain(Constant(0.5), f)
        Expand(Integer.MAX_VALUE)
        val c2 = Expand().getMap(c)(0.5).asInstanceOf[Chain[Boolean, Int]]
        assert(hasBooleanConstantMap(c2, 2, 1))
      }
  }
*/
  // Tests whether the element is a constant with the given value
  def isConstant[T](elem: Element[_], value: T): Boolean =
    elem match {
      case c: Constant[_] => c.constant == value
      case _ => false
    }

  // Tests whether the chain is associated with a map that maps Booleans to constants with the given values
  def hasBooleanConstantMap[T](chain: Chain[Boolean, T], falseValue: T, trueValue: T): Boolean = {
    val map = Expand(Universe.universe).getMap(chain)
    isConstant(map(false), falseValue) && isConstant(map(true), trueValue)
  }

}<|MERGE_RESOLUTION|>--- conflicted
+++ resolved
@@ -18,12 +18,8 @@
 import com.cra.figaro.algorithm._
 import com.cra.figaro.language._
 
-<<<<<<< HEAD
-class ExpandTest extends WordSpec with ShouldMatchers {
   /* OBSOLETE: Need to replace it with tests of getMap lazily growing
-=======
 class ExpandTest extends WordSpec with Matchers {
->>>>>>> 709df588
   "After calling Expand.expand" should {
     "have all the result elements of a chain's function applied to its arguments be active" in {
       Universe.createNew()
@@ -68,7 +64,6 @@
         assert(hasBooleanConstantMap(c2, 2, 1))
       }
   }
-*/
   // Tests whether the element is a constant with the given value
   def isConstant[T](elem: Element[_], value: T): Boolean =
     elem match {
@@ -82,4 +77,5 @@
     isConstant(map(false), falseValue) && isConstant(map(true), trueValue)
   }
 
-}+}
+*/