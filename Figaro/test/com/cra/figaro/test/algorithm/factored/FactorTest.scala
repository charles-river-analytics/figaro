--- conflicted
+++ resolved
@@ -23,12 +23,9 @@
 import com.cra.figaro.library.compound._
 import com.cra.figaro.algorithm.lazyfactored.{Regular}
 
-<<<<<<< HEAD
-class FactorTest extends WordSpec with ShouldMatchers with PrivateMethodTester {
-=======
+
 class FactorTest extends WordSpec with Matchers with PrivateMethodTester {
 
->>>>>>> 709df588
   "A variable for an element" should {
     "have range equal to the element's values" in {
       Universe.createNew()
