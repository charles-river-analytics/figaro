/*
 * VariableElimination.scala
 * Variable elimination algorithm.
 * 
 * Created By:      Avi Pfeffer (apfeffer@cra.com)
 * Creation Date:   Jan 1, 2009
 * 
 * Copyright 2013 Avrom J. Pfeffer and Charles River Analytics, Inc.
 * See http://www.cra.com or email figaro@cra.com for information.
 * 
 * See http://www.github.com/p2t2/figaro for a copy of the software license.
 */

package com.cra.figaro.algorithm.factored

import com.cra.figaro.algorithm._
import com.cra.figaro.algorithm.sampling._
import com.cra.figaro.language._
import com.cra.figaro.util._
import annotation.tailrec
import scala.collection.mutable.{ Map, Set }
import scala.language.postfixOps

/**
 * Trait of algorithms that perform variable elimination. 
 * 
 * @tparam T The type of entries in the factors.
 */
trait VariableElimination[T] extends FactoredAlgorithm[T] with OneTime {
  
  /**
   * By default, implementations that inherit this trait have no debug information.
   * Override this if you want a debugging option.
   */
  var debug: Boolean = false

  /**
   * The universe on which this variable elimination algorithm should be applied.
   */
  val universe: Universe

  /**
   * Target elements that should not be eliminated but should be available for querying.
   */
  val targetElements: List[Element[_]]

  /**
   * Elements towards which queries are directed. By default, these are the target elements.
   * This is overridden by DecisionVariableElimination, where it also includes utility variables.
   */
  def starterElements: List[Element[_]] = targetElements
  
  /**
   * Flag indicating whether the run time of each step should be displayed.
   */
  val showTiming: Boolean

  private def optionallyShowTiming[T](op: => T, name: String) =
    if (showTiming) timed(op, name); else op

    /*
  private def expand(): Unit =
    optionallyShowTiming(Expand(universe), "Expansion")
*/
    
   // The first element of FactorMap is the complete set of factors.
  // The second element maps variables to the factors mentioning that variable.
  private type FactorMap[T] = Map[Variable[_], Set[Factor[T]]]

  private def addFactor[T](factor: Factor[T], map: FactorMap[T]): Unit =
    factor.variables foreach (v => map += v -> (map.getOrElse(v, Set()) + factor))

  private def removeFactor[T](factor: Factor[T], map: FactorMap[T]): Unit =
    factor.variables foreach (v => map += v -> (map.getOrElse(v, Set()) - factor))

  private def initialFactorMap(factors: Traversable[Factor[T]]): FactorMap[T] = {
    val map: FactorMap[T] = Map()
    factors foreach (addFactor(_, map))
    map
  }

  protected var recordingFactors: List[Factor[_]] = List()

  /**
   * Some variable elimination algorithms, such as computing the most probable explanation, record values of
   * variables as they are eliminated. Such values are stored in a factor that maps values of the other variables
   * to a value of the eliminated variable. This factor is produced by finding the value of the variable that
   * "maximizes" the entry associated with the value in the product factor resulting from eliminating this
   * variable, for some maximization function. The recordingFunction determines which of two entries is greater
   * according to the maximization function. It returns true iff the second entry is greater. The recording
   * function is an option so that variable elimination algorithms that do not use it can ignore it.
   */
  val comparator: Option[(T, T) => Boolean] = None

  private def eliminate(
    variable: Variable[_],
    factors: Set[Factor[T]],
    map: FactorMap[T]): Unit = {
    val varFactors = map(variable)
    if (debug) {
      println("*****************\nEliminating " + variable.id)
      println("Input factors:")
      for { factor <- varFactors } { println(factor.toReadableString) }
    }
    if (varFactors nonEmpty) {
      val productFactor = varFactors reduceLeft (_.product(_, semiring))
      val resultFactor = productFactor.sumOver(variable, semiring)
      varFactors foreach (removeFactor(_, map))
      addFactor(resultFactor, map)
      comparator match {
        case None => ()
        case Some(recorder) => recordingFactors ::= productFactor.recordArgMax(variable, recorder)
      }
      map -= variable
      factors --= varFactors
      if (debug) println("Result factor\n" + resultFactor.toReadableString)
      factors += resultFactor
    }
  }

  private def eliminateInOrder(
    order: List[Variable[_]],
    factors: Set[Factor[T]],
    map: FactorMap[T]): Set[Factor[T]] =
    order match {
      case Nil =>
        factors
      case first :: rest =>
        eliminate(first, factors, map)
        eliminateInOrder(rest, factors, map)
    }

  /**
   * Method for choosing the elimination order.
   * The default order chooses first the variable that
   * minimizes the number of extra factor entries that would be created when it is eliminated.
   * Override this method if you want a different rule.
   */
  def eliminationOrder(factors: Traversable[Factor[T]], toPreserve: Traversable[Variable[_]]): List[Variable[_]] = {
    val eliminableVars = (Set[Variable[_]]() /: factors)(_ ++ _.variables) -- toPreserve
    var initialGraph = new VEGraph(factors)
    val candidates = new HeapPriorityMap[Variable[_], Long]
    eliminableVars foreach (v => candidates += v -> initialGraph.score(v))
    eliminationOrderHelper(candidates, toPreserve, initialGraph, List())
  }

  @tailrec private def eliminationOrderHelper(candidates: PriorityMap[Variable[_], Long],
    toPreserve: Traversable[Variable[_]],
    graph: VEGraph,
    accum: List[Variable[_]]): List[Variable[_]] = {
    if (candidates.isEmpty) accum.reverse
    else {
      val best = candidates.extractMin()._1
      // do not read the best variable after it has been removed, and do not add the preserved variables
      val touched = graph.info(best).neighbors - best -- toPreserve
      val nextGraph = graph.eliminate(best)
      touched foreach (v => candidates += v -> graph.score(v))
      eliminationOrderHelper(candidates, toPreserve, nextGraph, best :: accum)
    }
  }

  private[figaro] def ve(): Unit = {
    //expand()
    val (neededElements, _) = getNeededElements(starterElements, Int.MaxValue)
    val allFactors = optionallyShowTiming(getFactors(neededElements, targetElements), "Getting factors")
    val targetVariables = targetElements.map(Variable(_))
    doElimination(allFactors, targetVariables)
  }
  
  protected def doElimination(allFactors: List[Factor[T]], targetVariables: Seq[Variable[_]]) {
    recordingFactors = List()
    if (debug) {
      println("*****************\nStarting factors\n")
      allFactors.foreach((f: Factor[_]) => println(f.toReadableString))
    }
    val order = optionallyShowTiming(eliminationOrder(allFactors, targetVariables), "Computing elimination order")
    val factorsAfterElimination =
      optionallyShowTiming(eliminateInOrder(order, Set(allFactors: _*), initialFactorMap(allFactors)), "Elimination")
    if (debug) println("*****************")
    if (debug) factorsAfterElimination foreach (f => println(f.toReadableString))
    optionallyShowTiming(finish(factorsAfterElimination, order), "Finalizing")
    if (debug) targetFactors.values foreach (f => println(f.toReadableString))
  }

  protected[figaro] var targetFactors: Map[Element[_], Factor[T]] = Map()

  /**
   * All implementation of variable elimination must specify what to do after variables have been eliminated.
   */
  def finish(factorsAfterElimination: Set[Factor[T]], eliminationOrder: List[Variable[_]]): Unit

  def run() = ve()

}

/**
 * Variable elimination over probabilistic factors.
 */
trait ProbabilisticVariableElimination extends VariableElimination[Double] {
  def getFactors(allElements: List[Element[_]], targetElements: List[Element[_]], upper: Boolean = false): List[Factor[Double]] = {
    val thisUniverseFactors = allElements flatMap (ProbFactor.make(_))
    if (debug) {
      println("Elements appearing in factors and their ranges:")
      for { element <- universe.activeElements } { 
        println(Variable(element).id + "(" + element.name.string + "@" + element.hashCode + ")" + ": " + element + ": " + Variable(element).range.mkString(",")) 
      }
    }
    val dependentUniverseFactors =
      for { (dependentUniverse, evidence) <- dependentUniverses } yield ProbFactor.makeDependentFactor(universe, dependentUniverse, dependentAlgorithm(dependentUniverse, evidence))
    dependentUniverseFactors ::: thisUniverseFactors
  }
  
}

/**
 * Variable elimination algorithm that computes the conditional probability of query elements.
 * 
 */
class ProbQueryVariableElimination(override val universe: Universe, targets: Element[_]*)(
  val showTiming: Boolean,
  val dependentUniverses: List[(Universe, List[NamedEvidence[_]])],
  val dependentAlgorithm: (Universe, List[NamedEvidence[_]]) => () => Double)
  extends OneTimeProbQuery
  with ProbabilisticVariableElimination {
<<<<<<< HEAD
  val targetElements = targets.toList
=======
  
  lazy val queryTargets = targets.toList
  
  val targetElements = targets
>>>>>>> 709df588
  val semiring = SumProductSemiring
  private def marginalizeToTarget(factor: Factor[Double], target: Element[_]): Unit = {
    val unnormalizedTargetFactor = factor.marginalizeTo(Variable(target), semiring)
    val z = unnormalizedTargetFactor.foldLeft(semiring.zero, _ + _)
    val targetFactor = new Factor[Double](unnormalizedTargetFactor.variables)
    unnormalizedTargetFactor.mapTo((d: Double) => d / z, targetFactor)
    targetFactors += target -> targetFactor
  }

  private def marginalize(resultFactor: Factor[Double]) =
    targets foreach (marginalizeToTarget(resultFactor, _))

  private def makeResultFactor(factorsAfterElimination: Set[Factor[Double]]): Factor[Double] =
    factorsAfterElimination reduceLeft (_.product(_, semiring))

  def finish(factorsAfterElimination: Set[Factor[Double]], eliminationOrder: List[Variable[_]]) =
    marginalize(makeResultFactor(factorsAfterElimination))

  def computeDistribution[T](target: Element[T]): Stream[(Double, T)] = {
    val factor = targetFactors(target)
    val targetVar = Variable(target)
    val dist = targetVar.range.filter(_.isRegular).map(_.value).zipWithIndex map (pair => (factor.get(List(pair._2)), pair._1))
    // normalization is unnecessary here because it is done in marginalizeTo
    dist.toStream
  }

  def computeExpectation[T](target: Element[T], function: T => Double): Double = {
    def get(pair: (Double, T)) = pair._1 * function(pair._2)
    (0.0 /: computeDistribution(target))(_ + get(_))
  }
}

object VariableElimination {
  /**
   * Create a variable elimination computer with the given target query variables in the current default
   * universe.
   */
  def apply(targets: Element[_]*)(implicit universe: Universe) =
    new ProbQueryVariableElimination(universe, targets: _*)(
      false,
      List(),
      (u: Universe, e: List[NamedEvidence[_]]) => () => ProbEvidenceSampler.computeProbEvidence(10000, e)(u))

 /**
   * Create a variable elimination computer with the given target query variables in the current default
   * universe, with debug information enabled.
   */
  def debugged(targets: Element[_]*)(implicit universe: Universe) =
    new ProbQueryVariableElimination(universe, targets: _*)(
      true,
      List(),
      (u: Universe, e: List[NamedEvidence[_]]) => () => ProbEvidenceSampler.computeProbEvidence(10000, e)(u)) { debug = true }
 /**
   * Create a variable elimination computer with the given target query variables in the current default
   * universe, with timing information enabled.
   */
  def timed(targets: Element[_]*)(implicit universe: Universe) =
    new ProbQueryVariableElimination(universe, targets: _*)(
      true,
      List(),
      (u: Universe, e: List[NamedEvidence[_]]) => () => ProbEvidenceSampler.computeProbEvidence(10000, e)(u))

  /**
   * Create a variable elimination computer with the given target query variables and using the given
   * dependent universes in the current default universe.
   */
  def apply(dependentUniverses: List[(Universe, List[NamedEvidence[_]])], targets: Element[_]*)(implicit universe: Universe) =
    new ProbQueryVariableElimination(universe, targets: _*)(
      false,
      dependentUniverses,
      (u: Universe, e: List[NamedEvidence[_]]) => () => ProbEvidenceSampler.computeProbEvidence(10000, e)(u))

  /**
   * Create a variable elimination computer with the given target query variables and using the given
   * dependent universes in the current default universe. Use the given dependent algorithm function to
   * determine the algorithm to use to compute probability of evidence in each dependent universe.
   */
  def apply(
    dependentUniverses: List[(Universe, List[NamedEvidence[_]])],
    dependentAlgorithm: (Universe, List[NamedEvidence[_]]) => () => Double,
    targets: Element[_]*)(implicit universe: Universe) =
    new ProbQueryVariableElimination(universe, targets: _*)(
      false,
      dependentUniverses,
      dependentAlgorithm)
}<|MERGE_RESOLUTION|>--- conflicted
+++ resolved
@@ -222,14 +222,9 @@
   val dependentAlgorithm: (Universe, List[NamedEvidence[_]]) => () => Double)
   extends OneTimeProbQuery
   with ProbabilisticVariableElimination {
-<<<<<<< HEAD
   val targetElements = targets.toList
-=======
-  
   lazy val queryTargets = targets.toList
   
-  val targetElements = targets
->>>>>>> 709df588
   val semiring = SumProductSemiring
   private def marginalizeToTarget(factor: Factor[Double], target: Element[_]): Unit = {
     val unnormalizedTargetFactor = factor.marginalizeTo(Variable(target), semiring)
