--- conflicted
+++ resolved
@@ -904,10 +904,7 @@
 
         val List(factor) = c1.nonConstraintFactors
         factor.variables should equal (List(c1.variable))
-<<<<<<< HEAD
-        factor.size should equal (ParticleGenerator.defaultMaxNumSamplesAtChain)
-=======
-        val samples = ParticleGenerator.defaultTotalSamples
+        val samples = ParticleGenerator.defaultNumSamplesFromAtomics 
         factor.size should equal (samples)
         for {index <- 0 until samples} {
           factor.get(List(index)) should equal(1.0 / samples +- 0.0001)
@@ -942,7 +939,6 @@
           factor2.get(List(index)) should equal(1.0 / 15 +- 0.0001)
           factor3.get(List(index)) should equal(1.0 / 15 +- 0.0001)
         }
->>>>>>> 48ff64a6
       }
     }
 
