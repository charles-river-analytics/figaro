--- conflicted
+++ resolved
@@ -197,11 +197,7 @@
     "produce the right probability when conditioned under Importance Sampling" in {
       val sampleUniverse = Universe.createNew()
       val nSamples = Normal(2.5, 2.0)("", sampleUniverse)
-<<<<<<< HEAD
       val samples = for (i <- 1 to 25)
-=======
-      val samples = for (i <- 1 to 100)
->>>>>>> 53d07e2d
         yield nSamples.generateValue(nSamples.generateRandomness())
 
       val samplesMean = samples.sum / samples.size
@@ -214,19 +210,13 @@
         val normal = Normal(mean, variance)
         normal.observe(sample)
       }
-<<<<<<< HEAD
+
       val alg = Importance(20000, mean, variance)
       alg.start()
       alg.mean(mean) should be(samplesMean +- 1.0)
       alg.mean(variance) should be(samplesVariance +- 1.0)
       alg.stop()
       alg.kill
-=======
-      val alg = Importance(100000, mean, variance)
-      alg.start()
-      alg.mean(mean) should be(samplesMean +- 0.1)
-      alg.mean(variance) should be(samplesVariance +- 0.1)
->>>>>>> 53d07e2d
     }
 
   }
@@ -638,11 +628,8 @@
     "produce the right probability when conditioned under Importance Sampling" in {
       val sampleUniverse = Universe.createNew()
       val nSamples = Gamma(2, 2)("", sampleUniverse)
-<<<<<<< HEAD
+
       val samples = for (i <- 1 to 25)
-=======
-      val samples = for (i <- 1 to 100)
->>>>>>> 53d07e2d
         yield nSamples.generateValue(nSamples.generateRandomness())
 
       val universe = Universe.createNew()
@@ -652,19 +639,13 @@
         val gamma = Gamma(k, theta)
         gamma.observe(sample)
       }
-<<<<<<< HEAD
+
       val alg = Importance(20000, k, theta)
       alg.start()
       alg.mean(k) should be(2.0 +- 1.0)
       alg.mean(theta) should be(2.0 +- 1.0)
       alg.stop()
       alg.kill
-=======
-      val alg = Importance(200000, k, theta)
-      alg.start()
-      alg.mean(k) should be(2.0 +- 0.5)
-      alg.mean(theta) should be(2.0 +- 0.5)
->>>>>>> 53d07e2d
     }
 
   }
@@ -780,8 +761,6 @@
       alg.kill
     }
 
-<<<<<<< HEAD
-=======
     "produce the right probability when conditioned under Importance Sampling" in {
       val sampleUniverse = Universe.createNew()
       val nSamples = Beta(2, 5)("", sampleUniverse)
@@ -801,7 +780,6 @@
       alg.mean(b) should be(5.0 +- 0.5)
     }
 
->>>>>>> 53d07e2d
   }
 
   // We can test Dirichlets using the special case where alpha.length = 2
@@ -946,8 +924,6 @@
       alg.kill
     }
 
-<<<<<<< HEAD
-=======
     "produce the right probability when conditioned under Importance Sampling" in {
       val sampleUniverse = Universe.createNew()
       val nSamples = Dirichlet(1, 2, 3)("", sampleUniverse)
@@ -969,6 +945,5 @@
       alg.mean(alpha3) should be(3.0 +- 0.5)
     }
 
->>>>>>> 53d07e2d
   }
 }