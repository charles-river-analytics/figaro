/*
 * Element.scala
 * Elements of Figaro models.
 *
 * Created By:      Avi Pfeffer (apfeffer@cra.com)
 * Creation Date:   Jan 1, 2009
 *
 * Copyright 2013 Avrom J. Pfeffer and Charles River Analytics, Inc.
 * See http://www.cra.com or email figaro@cra.com for information.
 *
 * See http://www.github.com/p2t2/figaro for a copy of the software license.
 */

package com.cra.figaro.language

import com.cra.figaro.library.compound._
import scala.collection.mutable.Set
import scala.language.implicitConversions

/**
 * An Element is the core component of a probabilistic model. Elements can be understood as
 * defining a probabilistic process. Elements are parameterized by the type of Value the process
 * produces.
 *
 * Each Element is a mix of a random component and a deterministic component. The random component
 * has type Randomness. The generateRandomness method generates the Randomness according to a
 * probability distribution. The generateValue method is a deterministic function that generates the
 * output Value of the Element from the Randomness. Thus, Elements can be understood as defining a
 * generative process in which first the Randomness is generated and then the output Value is
 * generated given the Randomness.
 *
 * Elements also have a current outcome, represented by the value field. Naturally, the
 * generateValue function can refer to the current value of related Elements. However, generateValue
 * is not allowed to call generateValue on another Element. We use the notation generateValue(r | w)
 * to denote the value it produces given randomness r when the current value of related Elements is
 * w.
 *
 * Elements can have hard conditions and soft constraints. A condition is a predicate on Values that
 * must be satisfied by the output of the Element. Values that violate the condition have
 * probability zero. A constraint is a function that maps Values to Doubles. The probability of a
 * Value is multiplied by the constraint, and then normalized.
 * Conditions and constraints can be contingent on other elements taking on particular values.
 * Ordinarily, these contingencies will not be specified by the user, but automatically by other Figaro code.
 * In particular, specifying named evidence on a reference can result in contingencies.
 *
 * Thus, an Element represents a conditional probability distribution over Values given the current
 * values w of related Elements. The probability of an outcome v is defined by:
 *
 *   P(v | w) is proportional to (\sum_{r: generateValue(r | w) = v} P(generateRandomness() = r)
 *                                                       * constraint(v))             if condition(v);
 *                    0                                                              otherwise
 *
 * An element has a name and belongs to an element collection that is used to find the element the name.
 *
 * Elements can be cacheable or non-cacheable, which determines what type of Chain will be created for them.
 * If you create a new Element class that you want to be cached, you should declare it to implement the Cachable or IfArgsCachable traits.
 *
 * @param name The name of the element
 * @param collection The element collection to which this element belongs
 */

abstract class Element[T](val name: Name[T], val collection: ElementCollection) {
  /**
   * The type of values over which the element is defined.
   */
  type Value = T

  /**
   * The type of conditions on the element. A condition is a function from a value to a Boolean.
   */
  type Condition = T => Boolean

  /**
   * The type of soft constraints on the element. A constraint is a function from a value to a Double.
   */
  type Constraint = T => Double

  /**
   * The type of randomness content of the element.
   */
  type Randomness

  /**
   * The universe in which the element is defined.
   */
  val universe = collection.universe

  override val hashCode = com.cra.figaro.util.getNextHashCode //We want this to only be called once.

  /**
   * The cacheability of the element. Chains create caches of their parent values, and it is useful to know when these values can be effectively cached and reused.
   *  In general, continuous distributions are not cacheable
   */
  def isCachable(): Boolean = false

  /**
   * Generate the randomness content.
   */
  def generateRandomness(): Randomness

  /**
   * Generate the next randomness given the current randomness.
   * Returns three values: The next randomness, the Metropolis-Hastings proposal probability
   * ratio, which is
   *
   * P(new -> old) / P(old -> new)
   *
   * and the model probability ratio, which is
   *
   * P(new) / P(old)
   *
   * The default implementation is to use generateRandomness and returns ones for the
   * proposal and model probability ratios.
   *
   */
  def nextRandomness(rand: Randomness): (Randomness, Double, Double) = (generateRandomness(), 1.0, 1.0)

  /**
   * The current randomness content of the element.
   */
  var randomness: Randomness = _

  /**
   * Generate the value of the element determinstically given its randomness and the values of
   * its arguments.
   */
  def generateValue(rand: Randomness): Value

  /**
   * The current value of the element.
   */
  var value: Value = _

  /**
   * First generate the randomness, then generate the value given the randomness. Store the results
   * in randomness and value.
   */
  final def generate(): Unit = {
    if (!setFlag) { // Make sure we do not generate this element if we have already set its value
      args.foreach(arg => if (arg.value == null) arg.generate()) // make sure arguments have a valid value
      randomness = generateRandomness()
      value = generateValue(randomness)
    }
  }

  /* Complete context of this element */
  private[language] var myContext: List[Element[_]] = List()

  /** The elements on which the existence of this element depends */
  def context = if (!active) {
    throw new NoSuchElementException
  } else myContext

  /* Stores the elements that were created in this element's context. Note this is not used
   * for chains, since they maintain their own context control.
   */
  private val myDirectContextContents: Set[Element[_]] = Set()

  /**
   * Returns the set of elements directly created in the context of this element
   */
  def directContextContents: Set[Element[_]] = if (!active) {
    throw new NoSuchElementException
  } else myDirectContextContents

  private[language] def addContextContents(e: Element[_]): Unit = myDirectContextContents += e

  private[language] def removeContextContents(e: Element[_]): Unit = myDirectContextContents -= e

  /**
   * Returns true if this element is temporary, that is, was created in the context of another element
   */
  def isTemporary = !myContext.isEmpty

  /**
   * Clears all the temporary elements associated with this element (all elements created in it's context)
   */
  def clearContext() = universe.deactivate(directContextContents)

  /*
   * Under the new design, conditions and constraints can be contingent on other elements taking on particular values. This correctly handles reference uncertainty where we
   * know that the element with a given name, whatever it is, satisfies a given condition, but we don't know what that element is. We apply the condition to every possible
   * element that could be referred to, but make it contingent on the reference actually referring to the variable.
   *
   * Since an element may be referred to in multiple ways, each of which can have its own contingency, we allow the conditions to contain multiple (Contingency, Condition)
   * pairs.
   */
  private[figaro]type Contingency = Element.Contingency
  private[figaro]type ElemVal[T] = Element.ElemVal[T]

  def elementsIAmContingentOn: Set[Element[_]] = {
    val conditionElements =
      for {
        (condition, contingency) <- myConditions
        Element.ElemVal(element, value) <- contingency
      } yield element
    val constraintElements =
      for {
        (constraint, contingency) <- myConstraints
        Element.ElemVal(element, value) <- contingency
      } yield element
    Set((conditionElements ::: constraintElements): _*)
  }

  /*
   * Since a contingency is a type of use between elements, we need to add them to the uses and usedBy lists.
   * In the current implementation, they never get removed. It would be difficult to ensure that is always done correctly.
   * Not removing these elements from the relevant lists cannot affect correctness of algorithms, but it may impact their efficiency.
   * One can argue that removal of evidence is not a common use case and does not need to be optimized.
   */
  private def ensureContingency[T](elem: Element[T]) {
    universe.registerUses(this, elem)
  }

  private var myConditions: List[(Condition, Contingency)] = List()

  /** All the conditions defined on this element.*/
  def allConditions = myConditions

  /*
   * observation represents a specific observed value of this element, if the element
   * has an observation. It is essentially redundant, given that the observation will be
   * captured in a condition. However, for some algorithms, such as importance sampling,
   * it is useful to know that a condition is actually an observation of a specific value.
   * This is a common case, and to optimize it, we store the observation.
   *
   * If an element has any other condition besides this observation, we cannot use the
   * observation. However, it can have a constraint.
   */
  private[figaro] var observation: Option[T] = None

  /*
   * Testing whether a condition is satisfied can use any type of value. The condition can only be satisfied if the value has the right type and the condition returns true.
   */
  private def checkedCondition(condition: Condition, value: Any): Boolean =
    try { condition(value.asInstanceOf[Value]) } catch { case _: ClassCastException => false }

  /*
   * Determines whether a contingent condition is satisfied for a given value of this element. It is *not* satisfied only if all the contingent elements have their
   * appropriate values and the condition itself is not satisfied for the given value.
   */
  private def satisfiesContingentCondition(condition: Condition, contingency: Contingency, value: Any): Boolean = {
    val contingencySatisfied = contingency.forall((e: ElemVal[_]) => e.elem.value == e.value)
    !contingencySatisfied || checkedCondition(condition, value)
  }

  /**
   * Tests whether all the element's contingent conditions are satisfied for the given value.
   */
  def condition(value: Any) = {
    myConditions.forall((cc: (Condition, Contingency)) => satisfiesContingentCondition(cc._1, cc._2, value))
  }

  /**
   * Determines whether the condition on the element is satisfied by the current value.
   */
  def conditionSatisfied = condition(value)

  /** Add the given condition to the existing conditions of the element. By default, the contingency is empty. */
  def addCondition(condition: Condition, contingency: Contingency = List()): Unit = {
    universe.makeConditioned(this)
    contingency.foreach(ev => ensureContingency(ev.elem))
    observation = None
    myConditions ::= (condition, contingency)
  }

  /**
   * Remove all conditions associated with the given contingency. By default, the contingency is empty.
   */
  def removeConditions(contingency: Contingency = List()): Unit = {
    myConditions = myConditions.filterNot(_._2 == contingency)
    observation = None
    if (myConditions.isEmpty) universe.makeUnconditioned(this)
  }

  /**
   * Set the condition associated with the contingency. Removes previous conditions associated with the contingency.  By default, the contingency is empty.
   */
  def setCondition(newCondition: Condition, contingency: Contingency = List()): Unit = {
    removeConditions(contingency)
    addCondition(newCondition, contingency)
  }

  private var myConstraints: List[(Constraint, Contingency)] = List()

  /**
   * The current soft constraints on the element.
   */
  def allConstraints = myConstraints

  // Avoid issuing a warning every time this method is called, e.g. for every sample.
  private var constraintWarningIssued = false

  /*
   * Computes the result of the element's constraint on a given value.
   * A value of any type can be passed, but if the value is of an inappropriate type, the constraint result is negative infinity.
   * This method also issues a warning if the constraint is greater than log(1) = 0.
   */
  private def checkedConstraint(constraint: Constraint, value: Any): Double =
    try {
      val result = constraint(value.asInstanceOf[Value])
      if (result > 0 && !constraintWarningIssued) {
<<<<<<< HEAD
        //println("Warning: constraint value " + result + " is greater than 1. Algorithms that use an upper bound of 1 will be incorrect.")
=======
        println("Warning: constraint value " + result + " is greater than 1. Algorithms that use an upper bound of 1 will be incorrect.")
>>>>>>> 53d07e2d
        constraintWarningIssued = true
      }
      result
    } catch { case _: ClassCastException => Double.NegativeInfinity }

  /*
   * Determines the result of a contingent constraint for a given value of this element. If any of the contingent elements does not have its appropriate value, the result is 1,
   * otherwise it is the result of the constraint itself applied to the given value.
   */
  private def contingentConstraintResult(constraint: Constraint, contingency: Contingency, value: Any): Double = {
    val contingencySatisfied = contingency.forall((e: ElemVal[_]) => e.elem.value == e.value)
    if (contingencySatisfied) checkedConstraint(constraint, value); else 0.0
  }

  /**
   * Gets the result of all the element's contingent constraints for the given value.
   */
  def constraint(value: Any) = {
    val results = for { (constr, conting) <- myConstraints }
      yield contingentConstraintResult(constr, conting, value)
    (results :\ 0.0)(_ + _)
  }

  /**
   * Determines the value of the constraint on the element applied to the current value.
   */
  def constraintValue = constraint(value)

  /**
   * Compute the constraints on the new value divided by the constraints on the old value.
   */
  def score(oldValue: Value, newValue: Value): Double = constraint(newValue) - constraint(oldValue)

  /**
   * Add a contingent constraint to the element. By default, the contingency is empty.
   */
  def addConstraint(constraint: Constraint, contingency: Contingency = List()): Unit = {
    universe.makeConstrained(this)
    contingency.foreach(ev => ensureContingency(ev.elem))
    myConstraints ::= (ProbConstraintType(constraint), contingency)
  }

    /**
   * Add a log contingent constraint to the element. By default, the contingency is empty.
   */
  def addLogConstraint(constraint: Constraint, contingency: Contingency = List()): Unit = {
    universe.makeConstrained(this)
    contingency.foreach(ev => ensureContingency(ev.elem))
    myConstraints ::= (LogConstraintType(constraint), contingency)
  }

  /**
   * Remove all constraints associated with the given contingency. By default, the contingency is empty.
   */
  def removeConstraints(contingency: Contingency = List()): Unit = {
    myConstraints = myConstraints.filterNot(_._2 == contingency)
    if (myConstraints.isEmpty) universe.makeUnconstrained(this)
  }
  
  protected def removeConstraint(constraint: Constraint, contingency: Contingency = List()): Unit = {
    myConstraints = myConstraints.filterNot((c: (Constraint,Contingency)) => c._2 == contingency && c._1 == constraint)
    if (myConstraints.isEmpty) universe.makeUnconstrained(this)
  }


  /**
   * Set the constraint associated with the contingency. Removes previous constraints associated with the contingency.  By default, the contingency is empty.
   */
  def setConstraint(newConstraint: Constraint, contingency: Contingency = List()): Unit = {
    removeConstraints(contingency)
    addConstraint(newConstraint, contingency)
  }

    /**
   * Set the log constraint associated with the contingency. Removes previous constraints associated with the contingency.  By default, the contingency is empty.
   */
  def setLogConstraint(newConstraint: Constraint, contingency: Contingency = List()): Unit = {
    removeConstraints(contingency)
    addLogConstraint(newConstraint, contingency)
  }

  /**
   * Condition the element by observing a particular value. Propagates the effect to dependent elements and ensures that no other value for the element can be generated.
   */
  def observe(observation: Value): Unit = {
    removeConditions()
    set(observation)
    universe.makeConditioned(this)
    this.observation = Some(observation)
    myConditions ::= ((v: Value) => v == observation, List())
  }

  /**
   * Removes conditions on the element and allows different values of the element to be generated
   */
  def unobserve(): Unit = {
    unset()
    removeConditions()
  }

  private var setFlag: Boolean = false

  /**
   * Allows different values of the element to be generated.
   */
  def unset(): Unit = {
    setFlag = false
    generate()
  }

  /**
   * Set the value of this element and propagate the effects to elements that depend on it
   * without changing their randomness. Also disallows the value of the element to change until unobserve or unset is called.
   */
  def set(newValue: Value): Unit = {
    value = newValue
    for {
      layer <- universe.layers(universe.usedBy(this))
      elem <- layer
    } {
      elem.generate()
    }
    setFlag = true
  }

  /**
   * Set the randomness of this element.
   *
   * Will generate its value using the new randomness and propagate the effects to elements that
   * depend on it without changing their randomness.
   */
  def setRandomness(newRandomness: Randomness): Unit = {
    randomness = newRandomness
    set(generateValue(randomness))
  }

  private var myPragmas: List[Pragma[Value]] = List()

  /**
   * The pragmas attached to the element.
   */
  def pragmas: List[Pragma[Value]] = myPragmas

  /**
   * Add a pragma to the element.
   */
  def addPragma(pragma: Pragma[Value]): Unit =
    myPragmas ::= pragma

  /**
   * Remove a pragma from the element.
   */
  def removePragma(pragma: Pragma[Value]): Unit =
    myPragmas = myPragmas filterNot (_ == pragma)

  /**
   * The arguments on which the element depends.
   */
  def args: List[Element[_]]

  /**
   * Flag indicating whether the element is currently active in its universe.
   */
  var active: Boolean = _

  universe.activate(this)

  /**
   * Activate the element in its universe.
   */
  def activate(): Unit = universe.activate(this)

  /**
   * Deactivate the element in its universe.
   */
  def deactivate(): Unit = universe.deactivate(this)

  /* Element self-generation on initialization was the cause of bugs. On infinite models, it can cause an infinite recursion, which could correctly be handled by
   * lazy factored inference. We have eliminated the need for self-generation on initialization. Algorithms that require elements to be generated should begin
   * by calling Universe.generateAll
   */
  //generate()

  collection.add(this)

  /**
   * The element that tests equality of this element with another element.
   */
  def ===(that: Element[Value])(implicit universe: Universe) = new Eq("", this, that, universe)

  /**
   * The element that tests whether the value of this element is equal to a particular value.
   */
  def ===(that: Value)(implicit universe: Universe) = new Apply1("", this, (v: Value) => v == that, universe)
  /**
   * The element that tests inequality of this element with another element.
   */
  def !==(that: Element[Value])(implicit universe: Universe) = new Neq("", this, that, universe)

  /**
   * A string that is the element's name, if it has a non-empty one, otherwise the result of the element's toString
   */
  def toNameString = if (name.string != "") name.string; else toString

  def map[U](fn: Value => U)(implicit name: Name[U], collection: ElementCollection): Element[U] =
    Apply(this, fn)(name, collection)

  def flatMap[U](fn: Value => Element[U])(implicit name: Name[U], collection: ElementCollection): Element[U] =
    Chain(this, fn)(name, collection)
}

object Element {
  /**
   * Implicit conversion of an element over Booleans to a BooleanElement, allowing Boolean operators
   * to be applied to it.
   */
  implicit def toBooleanElement(elem: Element[Boolean]): BooleanElement = new BooleanElement(elem)

  /**
   * Implicit conversion of an element over Doubles to a DoubleElement, allowing Double operators
   * to be applied to it.
   */
  implicit def toDoubleElement(elem: Element[Double]): DoubleElement = new DoubleElement(elem)

  /**
   * Implicit conversion of an element over Ints to an IntElement, allowing Int operators
   * to be applied to it.
   */
  implicit def toIntElement(elem: Element[Int]): IntElement = new IntElement(elem)

  /**
   * Implicit conversion of an element over pairs to a DuoElement, allowing component extractors
   * to be applied to it.
   */
  implicit def toDuoElement[T1, T2](elem: Element[(T1, T2)]): DuoElement[T1, T2] = new DuoElement(elem)

  /**
   * Implicit conversion of an element over triples to a TrioElement, allowing component extractors
   * to be applied to it.
   */
  implicit def toTrioElement[T1, T2, T3](elem: Element[(T1, T2, T3)]): TrioElement[T1, T2, T3] = new TrioElement(elem)

  /**
   * Implicit conversion of an element over quadruples to a QuartetElement, allowing component extractors
   * to be applied to it.
   */
  implicit def toQuartetElement[T1, T2, T3, T4](elem: Element[(T1, T2, T3, T4)]): QuartetElement[T1, T2, T3, T4] =
    new QuartetElement(elem)

  /**
   * Implicit conversion of an element over quintuples to a QuintetElement, allowing component extractors
   * to be applied to it.
   */
  implicit def toQuintetElement[T1, T2, T3, T4, T5](elem: Element[(T1, T2, T3, T4, T5)]): QuintetElement[T1, T2, T3, T4, T5] =
    new QuintetElement(elem)

  /** A convenience class that pairs an element and a possible value, ensuring they have compatible types. */
  case class ElemVal[T](elem: Element[T], value: T)

  /** The type of contingencies that can hold on elements. */
  type Contingency = List[ElemVal[_]]

  /**
   * Returns the given elements and all elements on which they are contingent, closed recursively.
   * Only elements with condition
   */
  def closeUnderContingencies(elements: scala.collection.Set[Element[_]]): scala.collection.Set[Element[_]] = {
    def findContingent(elements: scala.collection.Set[Element[_]]): scala.collection.Set[Element[_]] = {
      // Find all elements not in the input set that the input set is contingent on
      for {
        element <- elements
        contingent <- element.elementsIAmContingentOn
        if !elements.contains(contingent)
      } yield contingent
    }
    var result = elements
    var adds = findContingent(result)
    while (!adds.isEmpty) {
      result ++= adds
      adds = findContingent(result)
    }
    result
  }
}

/**
 * Elements whose values can be cached and reused.
 */
trait Cacheable[V] extends Element[V] {
  override def isCachable = true
}

/**
 * Elements whose values can be cached and reused as long as the arguments are cacheable.
 */
trait IfArgsCacheable[V] extends Element[V] {
  override def isCachable = args forall (_.isCachable)
}<|MERGE_RESOLUTION|>--- conflicted
+++ resolved
@@ -300,11 +300,8 @@
     try {
       val result = constraint(value.asInstanceOf[Value])
       if (result > 0 && !constraintWarningIssued) {
-<<<<<<< HEAD
+
         //println("Warning: constraint value " + result + " is greater than 1. Algorithms that use an upper bound of 1 will be incorrect.")
-=======
-        println("Warning: constraint value " + result + " is greater than 1. Algorithms that use an upper bound of 1 will be incorrect.")
->>>>>>> 53d07e2d
         constraintWarningIssued = true
       }
       result
